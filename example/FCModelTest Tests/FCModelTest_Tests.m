--- conflicted
+++ resolved
@@ -70,8 +70,8 @@
     XCTAssertTrue(entity2 != (__bridge SimpleModel *)(e1ptr));
 }
 
-<<<<<<< HEAD
-- (void)testDateEncodingChangeMonitoring {
+- (void)testDateEncodingChangeMonitoring
+{
     NSDate *date = [NSDate date];
     SimpleModel *entity1 = [SimpleModel new];
     entity1.date = date;
@@ -84,7 +84,8 @@
     entity1.date = [NSDate dateWithTimeIntervalSinceNow:1];
     FCModelSaveResult saveResult3 = [entity1 save];
     XCTAssertEqual(saveResult3, FCModelSaveSucceeded);
-=======
+}
+
 - (void)testMappingFieldInfo
 {
     SimpleModel *entity = [SimpleModel new];
@@ -99,7 +100,6 @@
     XCTAssertEqual(info3.type, FCModelFieldTypeText);
     XCTAssertEqual(info4.type, FCModelFieldTypeInteger);
     XCTAssertEqual(info5.type, FCModelFieldTypeOther);
->>>>>>> 8e82141c
 }
 
 #pragma mark - Helper methods
@@ -122,12 +122,9 @@
                    @"CREATE TABLE SimpleModel ("
                    @"    uniqueID     TEXT PRIMARY KEY,"
                    @"    name         TEXT,"
-<<<<<<< HEAD
                    @"    date         DATETIME,"
-=======
                    @"    lowercase         text,"
                    @"    mixedcase         Integer,"
->>>>>>> 8e82141c
                    @"    typelessTest"
                    @");"
                    ]) failedAt(1);
