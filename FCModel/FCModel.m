//
//  FCModel.m
//
//  Created by Marco Arment on 7/18/13.
//  Copyright (c) 2013-2014 Marco Arment. See included LICENSE file.
//

#import <objc/runtime.h>
#import <string.h>
#import "FCModel.h"
#import "FCModelCachedObject.h"
#import "FMDatabase.h"
#import "FMDatabaseQueue.h"
#import "FMDatabaseAdditions.h"
#import <sqlite3.h>

NSString * const FCModelInsertNotification = @"FCModelInsertNotification";
NSString * const FCModelUpdateNotification = @"FCModelUpdateNotification";
NSString * const FCModelDeleteNotification = @"FCModelDeleteNotification";
NSString * const FCModelInstanceSetKey = @"FCModelInstanceSetKey";

NSString * const FCModelAnyChangeNotification = @"FCModelAnyChangeNotification";
NSString * const FCModelWillReloadNotification = @"FCModelWillReloadNotification";

static NSString * const FCModelReloadNotification = @"FCModelReloadNotification";
static NSString * const FCModelSaveNotification   = @"FCModelSaveNotification";
static NSString * const FCModelClassKey           = @"class";

static FMDatabaseQueue *g_databaseQueue = NULL;
static NSDictionary *g_fieldInfo = NULL;
static NSDictionary *g_primaryKeyFieldName = NULL;
static NSMutableDictionary *g_instances = NULL;
static dispatch_semaphore_t g_instancesReadLock;
static NSMutableDictionary *g_enqueuedBatchNotifications = NULL;

@interface FMDatabase (HackForVAListsSinceThisIsPrivate)
- (FMResultSet *)executeQuery:(NSString *)sql withArgumentsInArray:(NSArray*)arrayArgs orDictionary:(NSDictionary *)dictionaryArgs orVAList:(va_list)args;
- (BOOL)executeUpdate:(NSString*)sql error:(NSError**)outErr withArgumentsInArray:(NSArray*)arrayArgs orDictionary:(NSDictionary *)dictionaryArgs orVAList:(va_list)args;
@end


// FCFieldInfo is used for NULL/NOT NULL rules and default values
typedef NS_ENUM(NSInteger, FCFieldType) {
    FCFieldTypeOther = 0,
    FCFieldTypeText,
    FCFieldTypeInteger,
    FCFieldTypeDouble,
    FCFieldTypeBool
};

@interface FCFieldInfo : NSObject
@property (nonatomic) BOOL nullAllowed;
@property (nonatomic) FCFieldType type;
@property (nonatomic) id defaultValue;
@property (nonatomic) Class propertyClass;
@end
@implementation FCFieldInfo
- (NSString *)description
{
    return [NSString stringWithFormat:@"<FCFieldInfo {%@ %@, default=%@}>",
        (_type == FCFieldTypeText ? @"text" : (_type == FCFieldTypeInteger ? @"integer" : (_type == FCFieldTypeDouble ? @"double" : (_type == FCFieldTypeBool ? @"bool" : @"other")))),
        _nullAllowed ? @"NULL" : @"NOT NULL",
        _defaultValue ? _defaultValue : @"NULL"
    ];
}
@end


@interface FCModel () {
    BOOL existsInDatabase;
    BOOL primaryKeySet;
    BOOL deleted;
    BOOL primaryKeyLocked;
}
@property (nonatomic, strong) NSDictionary *databaseFieldNames;
@property (nonatomic, strong) NSMutableDictionary *changedProperties;
@property (nonatomic, copy) NSError *_lastSQLiteError;
@end


@implementation FCModel

- (NSError *)lastSQLiteError { return self._lastSQLiteError; }

#pragma mark - For subclasses to override

+ (NSString *)tableName { return NSStringFromClass(self); }

- (void)didInit { }
- (BOOL)shouldInsert { return YES; }
- (BOOL)shouldUpdate { return YES; }
- (BOOL)shouldDelete { return YES; }
- (void)didInsert { }
- (void)didUpdate { }
- (void)didDelete { }
- (void)saveWasRefused { }
- (void)saveDidFail { }
- (void)didChangeValueForFieldName:(NSString *)fieldName fromValue:(id)oldValue toValue:(id)newValue { }

#pragma mark - Instance tracking and uniquing

+ (void)uniqueMapInit
{
    static dispatch_once_t token;
    dispatch_once(&token, ^{
        g_instancesReadLock = dispatch_semaphore_create(1);
        g_instances = [NSMutableDictionary dictionary];
    });
}

+ (NSArray *)allLoadedInstances
{
    [self uniqueMapInit];
    dispatch_semaphore_wait(g_instancesReadLock, DISPATCH_TIME_FOREVER);
    NSMapTable *classCache = g_instances[self];
    NSArray *instances = classCache ? [classCache.objectEnumerator.allObjects copy] : [NSArray array];
    dispatch_semaphore_signal(g_instancesReadLock);
    return instances;
}

+ (instancetype)instanceWithPrimaryKey:(id)primaryKeyValue { return [self instanceWithPrimaryKey:primaryKeyValue databaseRowValues:nil createIfNonexistent:YES]; }
+ (instancetype)instanceWithPrimaryKey:(id)primaryKeyValue createIfNonexistent:(BOOL)create { return [self instanceWithPrimaryKey:primaryKeyValue databaseRowValues:nil createIfNonexistent:create]; }

+ (instancetype)instanceWithPrimaryKey:(id)primaryKeyValue databaseRowValues:(NSDictionary *)fieldValues createIfNonexistent:(BOOL)create
{
    if (! primaryKeyValue || primaryKeyValue == [NSNull null]) return [self new];
    [self uniqueMapInit];
    
    primaryKeyValue = [self normalizedPrimaryKeyValue:primaryKeyValue];
    
    FCModel *instance = NULL;
    dispatch_semaphore_wait(g_instancesReadLock, DISPATCH_TIME_FOREVER);
    NSMapTable *classCache = g_instances[self];
    if (! classCache) classCache = g_instances[(id) self] = [NSMapTable strongToWeakObjectsMapTable];
    instance = [classCache objectForKey:primaryKeyValue];
    dispatch_semaphore_signal(g_instancesReadLock);
    
    if (! instance) {
        // Not in memory yet. Check DB.
        instance = fieldValues ? [[self alloc] initWithFieldValues:fieldValues existsInDatabaseAlready:YES] : [self instanceFromDatabaseWithPrimaryKey:primaryKeyValue];
        if (! instance && create) {
            // Create new with this key.
            instance = [[self alloc] initWithFieldValues:@{ g_primaryKeyFieldName[self] : primaryKeyValue } existsInDatabaseAlready:NO];
        }
        
        if (instance) {
            dispatch_semaphore_wait(g_instancesReadLock, DISPATCH_TIME_FOREVER);
            FCModel *racedInstance = [classCache objectForKey:primaryKeyValue];
            if (racedInstance) {
                instance = racedInstance;
            } else {
                [classCache setObject:instance forKey:primaryKeyValue];
            }
            dispatch_semaphore_signal(g_instancesReadLock);
        }
    }

    return instance;
}

- (void)registerUniqueInstance
{
    id primaryKeyValue = self.primaryKey;
    if (! primaryKeyValue || primaryKeyValue == [NSNull null]) return;
    [self.class uniqueMapInit];

    dispatch_semaphore_wait(g_instancesReadLock, DISPATCH_TIME_FOREVER);
    NSMapTable *classCache = g_instances[self.class];
    if (! classCache) classCache = g_instances[(id) self.class] = [NSMapTable strongToWeakObjectsMapTable];
    [classCache setObject:self forKey:primaryKeyValue];
    dispatch_semaphore_signal(g_instancesReadLock);
}

- (void)removeUniqueInstance
{
    id primaryKeyValue = self.primaryKey;
    if (! primaryKeyValue || primaryKeyValue == [NSNull null]) return;
    [self.class uniqueMapInit];
    
    dispatch_semaphore_wait(g_instancesReadLock, DISPATCH_TIME_FOREVER);
    NSMapTable *classCache = g_instances[self.class];
    [classCache removeObjectForKey:primaryKeyValue];
    dispatch_semaphore_signal(g_instancesReadLock);
}

+ (instancetype)instanceFromDatabaseWithPrimaryKey:(id)key
{
    __block FCModel *model = NULL;
    [g_databaseQueue inDatabase:^(FMDatabase *db) {
        FMResultSet *s = [db executeQuery:[self expandQuery:@"SELECT * FROM \"$T\" WHERE \"$PK\"=?"], key];
        if (! s) [self queryFailedInDatabase:db];
        if ([s next]) model = [[self alloc] initWithFieldValues:s.resultDictionary existsInDatabaseAlready:YES];
        [s close];
    }];
    
    return model;
}

+ (void)dataWasUpdatedExternally
{
    [NSNotificationCenter.defaultCenter postNotificationName:FCModelWillReloadNotification object:nil userInfo:@{ FCModelClassKey : self }];
    [NSNotificationCenter.defaultCenter postNotificationName:FCModelReloadNotification object:nil userInfo:@{ FCModelClassKey : self }];
    [NSNotificationCenter.defaultCenter postNotificationName:FCModelAnyChangeNotification object:nil userInfo:@{ FCModelClassKey : self }];
}

#pragma mark - Mapping properties to database fields

- (void)observeValueForKeyPath:(NSString *)keyPath ofObject:(id)object change:(NSDictionary *)change context:(void *)context
{
    if ([keyPath isEqualToString:g_primaryKeyFieldName[self.class]]) primaryKeySet = YES;
    if (! primaryKeyLocked) return;
    NSObject *oldValue, *newValue;

    if ( (oldValue = change[NSKeyValueChangeOldKey]) && (newValue = change[NSKeyValueChangeNewKey]) ) {
        if ([oldValue isKindOfClass:[NSURL class]]) oldValue = ((NSURL *)oldValue).absoluteString;
        else if ([oldValue isKindOfClass:[NSDate class]]) oldValue = [NSNumber numberWithLongLong:[(NSDate *)oldValue timeIntervalSince1970]];

        if ([newValue isKindOfClass:[NSURL class]]) newValue = ((NSURL *)newValue).absoluteString;
        else if ([newValue isKindOfClass:[NSDate class]]) newValue = [NSNumber numberWithLongLong:[(NSDate *)newValue timeIntervalSince1970]];

        if ([oldValue isEqual:newValue]) return;
    }
    
    BOOL isPrimaryKey = [keyPath isEqualToString:[self.class primaryKeyFieldName]];
    if (existsInDatabase && isPrimaryKey) {
        if (primaryKeyLocked) [[NSException exceptionWithName:NSInvalidArgumentException reason:@"Cannot change primary key value for already-saved FCModel" userInfo:nil] raise];
    } else if (isPrimaryKey) {
        primaryKeySet = YES;
    }

    if (! isPrimaryKey && self.changedProperties && ! self.changedProperties[keyPath]) [self.changedProperties setObject:(oldValue ?: [NSNull null]) forKey:keyPath];
    
    [self didChangeValueForFieldName:keyPath fromValue:oldValue toValue:newValue];
}

- (id)serializedDatabaseRepresentationOfValue:(id)instanceValue forPropertyNamed:(NSString *)propertyName
{
    if ([instanceValue isKindOfClass:NSArray.class] || [instanceValue isKindOfClass:NSDictionary.class]) {
        NSError *error = nil;
        NSData *bplist = [NSPropertyListSerialization dataWithPropertyList:instanceValue format:NSPropertyListBinaryFormat_v1_0 options:NSPropertyListImmutable error:&error];
        if (error) {
            [[NSException exceptionWithName:NSInvalidArgumentException reason:[NSString stringWithFormat:
                @"Cannot serialize %@ to plist for %@.%@: %@", NSStringFromClass(((NSObject *)instanceValue).class), NSStringFromClass(self.class), propertyName, error.localizedDescription
            ] userInfo:nil] raise];
        }
        return bplist;
    } else if ([instanceValue isKindOfClass:NSURL.class]) {
        return [(NSURL *)instanceValue absoluteString];
    } else if ([instanceValue isKindOfClass:NSDate.class]) {
        return [NSNumber numberWithLongLong:[(NSDate *)instanceValue timeIntervalSince1970]];
    }

    return instanceValue;
}

- (id)encodedValueForFieldName:(NSString *)fieldName
{
    id value = [self serializedDatabaseRepresentationOfValue:[self valueForKey:fieldName] forPropertyNamed:fieldName];
    return value ?: [NSNull null];
}

- (id)unserializedRepresentationOfDatabaseValue:(id)databaseValue forPropertyNamed:(NSString *)propertyName
{
    Class propertyClass = [g_fieldInfo[self.class][propertyName] propertyClass];
    
    if (propertyClass && databaseValue) {
        if (propertyClass == NSURL.class) {
            return [NSURL URLWithString:databaseValue];
<<<<<<< HEAD
        } else if (propertyClass == NSDate.class) {
            return [NSDate dateWithTimeIntervalSince1970:[databaseValue integerValue]];
        } else if (propertyClass == NSDictionary.class) {
=======
        } else if (databaseValue && strncmp(attrs, "NSDate", 6) == 0) {
            return [NSDate dateWithTimeIntervalSince1970:[databaseValue longLongValue]];
        } else if (databaseValue && strncmp(attrs, "NSDictionary", 12) == 0) {
>>>>>>> 22ba6334
            NSDictionary *dict = [NSPropertyListSerialization propertyListWithData:databaseValue options:kCFPropertyListImmutable format:NULL error:NULL];
            return dict && [dict isKindOfClass:NSDictionary.class] ? dict : @{};
        } else if (propertyClass == NSArray.class) {
            NSArray *array = [NSPropertyListSerialization propertyListWithData:databaseValue options:kCFPropertyListImmutable format:NULL error:NULL];
            return array && [array isKindOfClass:NSArray.class] ? array : @[];
        }
    }

    return databaseValue;
}

- (void)decodeFieldValue:(id)value intoPropertyName:(NSString *)propertyName
{
    if (value == [NSNull null]) value = nil;
    if (class_getProperty(self.class, propertyName.UTF8String)) {
        [self setValue:[self unserializedRepresentationOfDatabaseValue:value forPropertyNamed:propertyName] forKeyPath:propertyName];
    }
}

+ (NSArray *)databaseFieldNames     { return [g_fieldInfo[self] allKeys]; }
+ (NSString *)primaryKeyFieldName { return g_primaryKeyFieldName[self]; }

// For unique-instance consistency:
// Resolve discrepancies between supplied primary-key value type and the column type that comes out of the database.
// Without this, it's possible to e.g. pull objects with key @(1) and key @"1" as two different instances of the same record.
+ (id)normalizedPrimaryKeyValue:(id)value
{
    static NSNumberFormatter *numberFormatter;
    static dispatch_once_t onceToken;

    if (! value) return value;
    
    FCFieldInfo *primaryKeyInfo = g_fieldInfo[self][g_primaryKeyFieldName[self]];
    
    if ([value isKindOfClass:NSString.class] && (primaryKeyInfo.type == FCFieldTypeInteger || primaryKeyInfo.type == FCFieldTypeDouble || primaryKeyInfo.type == FCFieldTypeBool)) {
        dispatch_once(&onceToken, ^{ numberFormatter = [[NSNumberFormatter alloc] init]; });
        value = [numberFormatter numberFromString:value];
    } else if (! [value isKindOfClass:NSString.class] && primaryKeyInfo.type == FCFieldTypeText) {
        value = [value stringValue];
    }

    return value;
}

#pragma mark - Find methods

+ (NSArray *)cachedInstancesWhere:(NSString *)queryAfterWHERE arguments:(NSArray *)arguments
{
    return [FCModelLiveResultArray arrayWithModelClass:self queryAfterWHERE:queryAfterWHERE arguments:arguments].allObjects;
}

+ (id)cachedObjectWithIdentifier:(id)identifier generator:(id (^)(void))generatorBlock
{
    return [FCModelCachedObject objectWithModelClass:self cacheIdentifier:identifier generator:generatorBlock].value;
}

+ (NSError *)executeUpdateQuery:(NSString *)query, ...
{
    va_list args;
    va_list *foolTheStaticAnalyzer = &args;
    va_start(args, query);

    __block BOOL success = NO;
    __block NSError *error = nil;
    [g_databaseQueue inDatabase:^(FMDatabase *db) {
        success = [db executeUpdate:[self expandQuery:query] error:nil withArgumentsInArray:nil orDictionary:nil orVAList:*foolTheStaticAnalyzer];
        if (! success) error = [db.lastError copy];
    }];

    va_end(args);
    if (success) [self dataWasUpdatedExternally];
    return error;
}

+ (id)_instancesWhere:(NSString *)query andArgs:(va_list)args orArgsArray:(NSArray *)argsArray orResultSet:(FMResultSet *)existingResultSet onlyFirst:(BOOL)onlyFirst keyed:(BOOL)keyed
{
    NSMutableArray *instances;
    NSMutableDictionary *keyedInstances;
    __block FCModel *instance = nil;
    
    if (! onlyFirst) {
        if (keyed) keyedInstances = [NSMutableDictionary dictionary];
        else instances = [NSMutableArray array];
    }
    
    void (^processResult)(FMResultSet *, BOOL *) = ^(FMResultSet *s, BOOL *stop){
        NSDictionary *rowDictionary = s.resultDictionary;
        instance = [self instanceWithPrimaryKey:rowDictionary[g_primaryKeyFieldName[self]] databaseRowValues:rowDictionary createIfNonexistent:NO];
        if (onlyFirst) {
            *stop = YES;
            return;
        }
        if (keyed) [keyedInstances setValue:instance forKey:[instance primaryKey]];
        else [instances addObject:instance];
    };
    
    if (existingResultSet) {
        BOOL stop = NO;
        while (! stop && [existingResultSet next]) processResult(existingResultSet, &stop);
    } else {
        [g_databaseQueue inDatabase:^(FMDatabase *db) {
            FMResultSet *s = [db
                executeQuery:(
                    query ?
                    [self expandQuery:[@"SELECT * FROM \"$T\" WHERE " stringByAppendingString:query]] :
                    [self expandQuery:@"SELECT * FROM \"$T\""]
                )
                withArgumentsInArray:argsArray
                orDictionary:nil
                orVAList:args
            ];
            if (! s) [self queryFailedInDatabase:db];
            BOOL stop = NO;
            while (! stop && [s next]) processResult(s, &stop);
            [s close];
        }];
    }
    
    return onlyFirst ? instance : (keyed ? keyedInstances : instances);
}

+ (NSArray *)instancesFromResultSet:(FMResultSet *)rs { return [self _instancesWhere:nil andArgs:NULL orArgsArray:nil orResultSet:rs onlyFirst:NO keyed:NO]; }
+ (NSDictionary *)keyedInstancesFromResultSet:(FMResultSet *)rs { return [self _instancesWhere:nil andArgs:NULL orArgsArray:nil orResultSet:rs onlyFirst:NO keyed:YES]; }
+ (instancetype)firstInstanceFromResultSet:(FMResultSet *)rs { return [self _instancesWhere:nil andArgs:NULL orArgsArray:nil orResultSet:rs onlyFirst:YES keyed:NO]; }

+ (instancetype)firstInstanceWhere:(NSString *)query, ...
{
    va_list args;
    va_start(args, query);
    id result = [self _instancesWhere:query andArgs:args orArgsArray:nil orResultSet:nil onlyFirst:YES keyed:NO];
    va_end(args);
    return result;
}

+ (NSArray *)instancesWhere:(NSString *)query, ...
{
    va_list args;
    va_start(args, query);
    NSArray *results = [self _instancesWhere:query andArgs:args orArgsArray:nil orResultSet:nil onlyFirst:NO keyed:NO];
    va_end(args);
    return results;
}

+ (NSArray *)instancesWhere:(NSString *)query arguments:(NSArray *)array;
{
    return [self _instancesWhere:query andArgs:NULL orArgsArray:array orResultSet:NULL onlyFirst:NO keyed:NO];
}

+ (NSDictionary *)keyedInstancesWhere:(NSString *)query, ...
{
    va_list args;
    va_start(args, query);
    NSDictionary *results = [self _instancesWhere:query andArgs:args orArgsArray:nil orResultSet:nil onlyFirst:NO keyed:NO];
    va_end(args);
    return results;
}

+ (instancetype)firstInstanceOrderedBy:(NSString *)query, ...
{
    va_list args;
    va_start(args, query);
    id result = [self _instancesWhere:[@"1 ORDER BY " stringByAppendingString:query] andArgs:args orArgsArray:nil orResultSet:nil onlyFirst:YES keyed:NO];
    va_end(args);
    return result;
}

+ (NSArray *)instancesOrderedBy:(NSString *)query, ...
{
    va_list args;
    va_start(args, query);
    id result = [self _instancesWhere:[@"1 ORDER BY " stringByAppendingString:query] andArgs:args orArgsArray:nil orResultSet:nil onlyFirst:NO keyed:NO];
    va_end(args);
    return result;
}

+ (NSArray *)allInstances { return [self _instancesWhere:nil andArgs:NULL orArgsArray:nil orResultSet:nil onlyFirst:NO keyed:NO]; }
+ (NSDictionary *)keyedAllInstances { return [self _instancesWhere:nil andArgs:NULL orArgsArray:nil orResultSet:nil onlyFirst:NO keyed:YES]; }

+ (NSArray *)instancesWithPrimaryKeyValues:(NSArray *)primaryKeyValues
{
    if (primaryKeyValues.count == 0) return @[];
    
    __block int maxParameterCount = 0;
    [self.databaseQueue inDatabase:^(FMDatabase *db) {
        maxParameterCount = sqlite3_limit(db.sqliteHandle, SQLITE_LIMIT_VARIABLE_NUMBER, -1);
    }];

    __block NSArray *allFoundInstances = nil;
    NSMutableArray *valuesArray = [NSMutableArray arrayWithCapacity:MIN(primaryKeyValues.count, maxParameterCount)];
    NSMutableString *whereClause = [NSMutableString stringWithFormat:@"%@ IN (", g_primaryKeyFieldName[self]];
    
    void (^fetchChunk)() = ^{
        if (valuesArray.count == 0) return;
        [whereClause appendString:@")"];
        NSArray *newInstancesThisChunk = [self _instancesWhere:whereClause andArgs:NULL orArgsArray:valuesArray orResultSet:nil onlyFirst:NO keyed:NO];
        allFoundInstances = allFoundInstances ? [allFoundInstances arrayByAddingObjectsFromArray:newInstancesThisChunk] : newInstancesThisChunk;
        
        // reset state for next chunk
        [whereClause deleteCharactersInRange:NSMakeRange(7, whereClause.length - 7)];
        [valuesArray removeAllObjects];
    };
    
    for (id pkValue in primaryKeyValues) {
        [whereClause appendString:(valuesArray.count ? @",?" : @"?")];
        [valuesArray addObject:pkValue];
        if (valuesArray.count == maxParameterCount) fetchChunk();
    }
    fetchChunk();
    
    return allFoundInstances;
}

+ (NSDictionary *)keyedInstancesWithPrimaryKeyValues:(NSArray *)primaryKeyValues
{
    NSArray *instances = [self instancesWithPrimaryKeyValues:primaryKeyValues];
    NSMutableDictionary *dictionary = [NSMutableDictionary dictionaryWithCapacity:instances.count];
    for (FCModel *instance in instances) [dictionary setObject:instance forKey:instance.primaryKey];
    return dictionary;
}

+ (NSUInteger)numberOfInstances
{
    NSNumber *value = [self firstValueFromQuery:@"SELECT COUNT(*) FROM $T"];
    return value ? value.unsignedIntegerValue : 0;
}

+ (NSUInteger)numberOfInstancesWhere:(NSString *)queryAfterWHERE, ...
{
    __block NSUInteger count = 0;
    va_list args;
    va_list *foolTheStaticAnalyzer = &args;
    va_start(args, queryAfterWHERE);
    [g_databaseQueue inDatabase:^(FMDatabase *db) {
        FMResultSet *s = [db executeQuery:[self expandQuery:[@"SELECT COUNT(*) FROM $T WHERE %@" stringByAppendingString:queryAfterWHERE]] withArgumentsInArray:nil orDictionary:nil orVAList:*foolTheStaticAnalyzer];
        if (! s) [self queryFailedInDatabase:db];
        if ([s next]) {
            NSNumber *value = [s objectForColumnIndex:0];
            if (value) count = value.unsignedIntegerValue;
        }
        [s close];
    }];
    va_end(args);
    
    return count;
}

+ (NSArray *)firstColumnArrayFromQuery:(NSString *)query, ...
{
    NSMutableArray *columnArray = [NSMutableArray array];
    va_list args;
    va_list *foolTheStaticAnalyzer = &args;
    va_start(args, query);
    [g_databaseQueue inDatabase:^(FMDatabase *db) {
        FMResultSet *s = [db executeQuery:[self expandQuery:query] withArgumentsInArray:nil orDictionary:nil orVAList:*foolTheStaticAnalyzer];
        if (! s) [self queryFailedInDatabase:db];
        while ([s next]) [columnArray addObject:[s objectForColumnIndex:0]];
        [s close];
    }];
    va_end(args);
    return columnArray;
}

+ (NSArray *)resultDictionariesFromQuery:(NSString *)query, ...
{
    NSMutableArray *rows = [NSMutableArray array];
    va_list args;
    va_list *foolTheStaticAnalyzer = &args;
    va_start(args, query);
        [g_databaseQueue inDatabase:^(FMDatabase *db) {
            FMResultSet *s = [db executeQuery:[self expandQuery:query] withArgumentsInArray:nil orDictionary:nil orVAList:*foolTheStaticAnalyzer];
            if (! s) [self queryFailedInDatabase:db];
            while ([s next]) [rows addObject:s.resultDictionary];
            [s close];
        }];
    va_end(args);
    return rows;
}

+ (id)firstValueFromQuery:(NSString *)query, ...
{
    __block id firstValue = nil;
    va_list args;
    va_list *foolTheStaticAnalyzer = &args;
    va_start(args, query);
    [g_databaseQueue inDatabase:^(FMDatabase *db) {
        FMResultSet *s = [db executeQuery:[self expandQuery:query] withArgumentsInArray:nil orDictionary:nil orVAList:*foolTheStaticAnalyzer];
        if (! s) [self queryFailedInDatabase:db];
        if ([s next]) firstValue = [[s objectForColumnIndex:0] copy];
        [s close];
    }];
    va_end(args);
    return firstValue;
}

+ (void)queryFailedInDatabase:(FMDatabase *)db
{
    [[NSException exceptionWithName:@"FCModelSQLiteException" reason:db.lastErrorMessage userInfo:nil] raise];
}

#pragma mark - Attributes and CRUD

+ (instancetype)new  { return [[self alloc] initWithFieldValues:@{} existsInDatabaseAlready:NO]; }
- (instancetype)init { return [self initWithFieldValues:@{} existsInDatabaseAlready:NO]; }

- (instancetype)initWithFieldValues:(NSDictionary *)fieldValues existsInDatabaseAlready:(BOOL)existsInDB
{
    if ( (self = [super init]) ) {
        [NSNotificationCenter.defaultCenter addObserver:self selector:@selector(reload:) name:FCModelReloadNotification object:nil];
        [NSNotificationCenter.defaultCenter addObserver:self selector:@selector(saveByNotification:) name:FCModelSaveNotification object:nil];
        existsInDatabase = existsInDB;
        deleted = NO;
        primaryKeyLocked = NO;
        primaryKeySet = existsInDatabase;
        
        [g_fieldInfo[self.class] enumerateKeysAndObjectsUsingBlock:^(id key, id obj, BOOL *stop) {
            FCFieldInfo *info = (FCFieldInfo *)obj;
            if (info.defaultValue) [self setValue:info.defaultValue forKey:key];
            [self addObserver:self forKeyPath:key options:(NSKeyValueObservingOptionNew | NSKeyValueObservingOptionOld) context:NULL];
        }];

        [fieldValues enumerateKeysAndObjectsUsingBlock:^(id key, id obj, BOOL *stop) {
            if (g_fieldInfo[self.class][key]) [self decodeFieldValue:obj intoPropertyName:key];
        }];
        
        primaryKeyLocked = YES;
        self.changedProperties = [NSMutableDictionary dictionary];
        
        [self didInit];
    }
    return self;
}

- (void)saveByNotification:(NSNotification *)n
{
    Class targetedClass = n.userInfo[FCModelClassKey];
    if (targetedClass && ! [self isKindOfClass:targetedClass]) return;
    [self save];
}

- (void)reload:(NSNotification *)n
{
    Class targetedClass = n.userInfo[FCModelClassKey];
    if (targetedClass && ! [self isKindOfClass:targetedClass]) return;
    if (! self.existsInDatabase) return;

    if (self.hasUnsavedChanges) {
        [[NSException exceptionWithName:@"FCReloadConflict" reason:
            [NSString stringWithFormat:@"%@ ID %@ has unsaved changes during a write-consistency reload: %@", NSStringFromClass(self.class), self.primaryKey, self.changedProperties]
        userInfo:nil] raise];
    }
    
    __block NSDictionary *resultDictionary = nil;

    [g_databaseQueue inDatabase:^(FMDatabase *db) {
        FMResultSet *s = [db executeQuery:[self.class expandQuery:@"SELECT * FROM \"$T\" WHERE \"$PK\"=?"], self.primaryKey];
        if (! s) [self.class queryFailedInDatabase:db];
        if ([s next]) {
            // Update from new database values
            resultDictionary = [s.resultDictionary copy];
        } else {
            // This instance no longer exists in database
            deleted = YES;
            existsInDatabase = NO;
        }
        [s close];
    }];

    if (deleted) {
        [self didDelete];
        [self postChangeNotification:FCModelDeleteNotification];
        [self postChangeNotification:FCModelAnyChangeNotification];
    } else {
        __block BOOL didUpdate = NO;
        [resultDictionary enumerateKeysAndObjectsUsingBlock:^(NSString *fieldName, id fieldValue, BOOL *stop) {
            if ([fieldName isEqualToString:g_primaryKeyFieldName[self.class]]) return;
            
            id existing = [self valueForKeyPath:fieldName];
            if (! [existing isEqual:fieldValue]) {
                // Conflict resolution
                
                BOOL valueIsStillChanged = NO;
                if (self.changedProperties[fieldName]) {
                    id newFieldValue = [self valueOfFieldName:fieldName byResolvingReloadConflictWithDatabaseValue:fieldValue];
                    valueIsStillChanged = ! [fieldValue isEqual:newFieldValue];
                    fieldValue = newFieldValue;
                }
                
                // NSLog(@"%@ %@ updating \"%@\" [%@]=>[%@]", NSStringFromClass(self.class), self.primaryKey, fieldName, existing, fieldValue);
                [self decodeFieldValue:fieldValue intoPropertyName:fieldName];
                if (! valueIsStillChanged) [self.changedProperties removeObjectForKey:fieldName];
                didUpdate = YES;
            }
        }];

        if (didUpdate) {
            [self didUpdate];
            [self postChangeNotification:FCModelUpdateNotification];
            [self postChangeNotification:FCModelAnyChangeNotification];
        }
    }
}

- (id)valueOfFieldName:(NSString *)fieldName byResolvingReloadConflictWithDatabaseValue:(id)valueInDatabase
{
    // A very simple subclass implementation could just always accept the locally modified value:
    //     return [self valueForKeyPath:fieldName]
    //
    // ...or always accept the database value:
    //     return valueInDatabase;
    //
    // But this is a decision that you should really make knowingly and deliberately in each case.

    [[NSException exceptionWithName:@"FCReloadConflict" reason:
        [NSString stringWithFormat:@"%@ ID %@ cannot resolve reload conflict for \"%@\"", NSStringFromClass(self.class), self.primaryKey, fieldName]
    userInfo:nil] raise];
    return nil;
}

- (FCModelSaveResult)revertUnsavedChanges
{
    if (self.changedProperties.count == 0) return FCModelSaveNoChanges;
    [self.changedProperties enumerateKeysAndObjectsUsingBlock:^(NSString *fieldName, id oldValue, BOOL *stop) {
        [self setValue:(oldValue == [NSNull null] ? nil : oldValue) forKeyPath:fieldName];
    }];
    [self.changedProperties removeAllObjects];
    return FCModelSaveSucceeded;
}

- (FCModelSaveResult)revertUnsavedChangeToFieldName:(NSString *)fieldName
{
    id oldValue = self.changedProperties[fieldName];
    if (oldValue) {
        [self setValue:(oldValue == [NSNull null] ? nil : oldValue) forKeyPath:fieldName];
        [self.changedProperties removeObjectForKey:fieldName];
        return FCModelSaveSucceeded;
    } else {
        return FCModelSaveNoChanges;
    }
}

- (void)dealloc
{
    [NSNotificationCenter.defaultCenter removeObserver:self name:FCModelReloadNotification object:nil];
    [NSNotificationCenter.defaultCenter removeObserver:self name:FCModelSaveNotification object:nil];

    [g_fieldInfo[self.class] enumerateKeysAndObjectsUsingBlock:^(id key, id obj, BOOL *stop) {
        [self removeObserver:self forKeyPath:key];
    }];
}

- (BOOL)existsInDatabase  { return existsInDatabase; }
- (BOOL)hasUnsavedChanges { return ! existsInDatabase || self.changedProperties.count; }

- (FCModelSaveResult)save
{
    if (deleted) [[NSException exceptionWithName:@"FCAttemptToSaveAfterDelete" reason:@"Cannot save deleted instance" userInfo:nil] raise];
    BOOL dirty = self.changedProperties.count;
    if (! dirty && existsInDatabase) return FCModelSaveNoChanges;
    
    BOOL update = existsInDatabase;
    NSArray *columnNames;
    NSMutableArray *values;
    
    NSString *tableName = self.class.tableName;
    NSString *pkName = g_primaryKeyFieldName[self.class];
    id primaryKey = primaryKeySet ? [self encodedValueForFieldName:pkName] : nil;
    if (! primaryKey) {
        NSAssert1(! update, @"Cannot update %@ without primary key", NSStringFromClass(self.class));
        primaryKey = [NSNull null];
    }

    // Validate NOT NULL columns
    [g_fieldInfo[self.class] enumerateKeysAndObjectsUsingBlock:^(id key, FCFieldInfo *info, BOOL *stop) {
        if (info.nullAllowed) return;
    
        id value = [self valueForKey:key];
        if (! value || value == [NSNull null]) {
            [[NSException exceptionWithName:NSInvalidArgumentException reason:[NSString stringWithFormat:@"Cannot save NULL to NOT NULL property %@.%@", tableName, key] userInfo:nil] raise];
        }
    }];
    
    if (update) {
        if (! [self shouldUpdate]) {
            [self saveWasRefused];
            return FCModelSaveRefused;
        }
        columnNames = [self.changedProperties allKeys];
    } else {
        if (! [self shouldInsert]) {
            [self saveWasRefused];
            return FCModelSaveRefused;
        }
        NSMutableSet *columnNamesMinusPK = [[NSSet setWithArray:[g_fieldInfo[self.class] allKeys]] mutableCopy];
        [columnNamesMinusPK removeObject:pkName];
        columnNames = [columnNamesMinusPK allObjects];
    }

    values = [NSMutableArray arrayWithCapacity:columnNames.count];
    [columnNames enumerateObjectsUsingBlock:^(id obj, NSUInteger idx, BOOL *stop) {
        [values addObject:[self encodedValueForFieldName:obj]];
    }];
    [values addObject:primaryKey];

    NSString *query;
    if (update) {
        query = [NSString stringWithFormat:
            @"UPDATE \"%@\" SET \"%@\"=? WHERE \"%@\"=?",
            tableName,
            [columnNames componentsJoinedByString:@"\"=?,\""],
            pkName
        ];
    } else {
        if (columnNames.count > 0) {
            query = [NSString stringWithFormat:
                @"INSERT INTO \"%@\" (\"%@\",\"%@\") VALUES (%@?)",
                tableName,
                [columnNames componentsJoinedByString:@"\",\""],
                pkName,
                [@"" stringByPaddingToLength:(columnNames.count * 2) withString:@"?," startingAtIndex:0]
            ];
        } else {
            query = [NSString stringWithFormat:
                @"INSERT INTO \"%@\" (\"%@\") VALUES (?)",
                tableName,
                pkName
            ];
        }
    }

    __block BOOL success = NO;
    __block sqlite_int64 lastInsertID;
    [g_databaseQueue inDatabase:^(FMDatabase *db) {
        success = [db executeUpdate:query withArgumentsInArray:values];
        if (success) {
            lastInsertID = [db lastInsertRowId];
            self._lastSQLiteError = nil;
        } else {
            self._lastSQLiteError = db.lastError;
        }
    }];
    
    if (! success) {
        [self saveDidFail];
        return FCModelSaveFailed;
    }

    if (! primaryKey || primaryKey == [NSNull null]) {
        [self setValue:[NSNumber numberWithUnsignedLongLong:lastInsertID] forKey:g_primaryKeyFieldName[self.class]];
        [self registerUniqueInstance];
    }
    
    [self.changedProperties removeAllObjects];
    primaryKeySet = YES;
    existsInDatabase = YES;
    
    if (update) {
        [self didUpdate];
        [self postChangeNotification:FCModelUpdateNotification];
        [self postChangeNotification:FCModelAnyChangeNotification];
    } else {
        [self didInsert];
        [self postChangeNotification:FCModelInsertNotification];
        [self postChangeNotification:FCModelAnyChangeNotification];
    }
    
    return FCModelSaveSucceeded;
}

- (FCModelSaveResult)delete
{
    if (deleted) return FCModelSaveNoChanges;
    if (! [self shouldDelete]) {
        [self saveWasRefused];
        return FCModelSaveRefused;
    }
    
    __block BOOL success = NO;
    [g_databaseQueue inDatabase:^(FMDatabase *db) {
        NSString *query = [self.class expandQuery:@"DELETE FROM \"$T\" WHERE \"$PK\" = ?"];
        success = [db executeUpdate:query, [self primaryKey]];
        self._lastSQLiteError = success ? nil : db.lastError;
    }];

    if (! success) {
        [self saveDidFail];
        return FCModelSaveFailed;
    }
    
    deleted = YES;
    existsInDatabase = NO;
    [self didDelete];
    [self postChangeNotification:FCModelDeleteNotification];
    [self postChangeNotification:FCModelAnyChangeNotification];
    [self removeUniqueInstance];
    
    return FCModelSaveSucceeded;
}

+ (void)saveAll
{
    [NSNotificationCenter.defaultCenter postNotificationName:FCModelSaveNotification object:nil userInfo:@{ FCModelClassKey : self }];
}

#pragma mark - Utilities

- (id)primaryKey { return [self valueForKey:g_primaryKeyFieldName[self.class]]; }

+ (NSString *)expandQuery:(NSString *)query
{
    if (self == FCModel.class) return query;
    query = [query stringByReplacingOccurrencesOfString:@"$PK" withString:g_primaryKeyFieldName[self]];
    return [query stringByReplacingOccurrencesOfString:@"$T" withString:self.tableName];
}

- (NSString *)description
{
    return [NSString stringWithFormat:@"<%@#%@: 0x%p>", NSStringFromClass(self.class), self.primaryKey, self];
}

- (NSDictionary *)allFields
{
    NSMutableDictionary *dictionary = [NSMutableDictionary dictionary];
    [[self.class databaseFieldNames] enumerateObjectsUsingBlock:^(id obj, NSUInteger idx, BOOL *stop) {
        id value = [self valueForKey:obj];
        if (value) [dictionary setObject:value forKey:obj];
    }];
    return dictionary;
}

- (NSUInteger)hash
{
    return ((NSObject *)self.primaryKey).hash;
}

#pragma mark - Database management

+ (void)openDatabaseAtPath:(NSString *)path withSchemaBuilder:(void (^)(FMDatabase *db, int *schemaVersion))schemaBuilder { [self openDatabaseAtPath:path withDatabaseInitializer:nil schemaBuilder:schemaBuilder]; }

+ (void)openDatabaseAtPath:(NSString *)path withDatabaseInitializer:(void (^)(FMDatabase *db))databaseInitializer schemaBuilder:(void (^)(FMDatabase *db, int *schemaVersion))schemaBuilder
{
    g_databaseQueue = [FMDatabaseQueue databaseQueueWithPath:path];
    NSMutableDictionary *mutableFieldInfo = [NSMutableDictionary dictionary];
    NSMutableDictionary *mutablePrimaryKeyFieldName = [NSMutableDictionary dictionary];
    
    [g_databaseQueue inDatabase:^(FMDatabase *db) {
        if (databaseInitializer) databaseInitializer(db);

        int startingSchemaVersion = 0;
        if ([db tableExists:@"_FCModelMetadata"]) {
            // Migrate schema version from old _FCModelMetadata table to SQLite's PRAGMA user_version
            FMResultSet *rs = [db executeQuery:@"SELECT value FROM _FCModelMetadata WHERE key = 'schema_version'"];
            if ([rs next]) {
                startingSchemaVersion = [rs intForColumnIndex:0];
            }
            [rs close];
            [db executeUpdate:[NSString stringWithFormat:@"PRAGMA user_version = %d", startingSchemaVersion]];
            [db executeUpdate:@"DROP TABLE _FCModelMetadata"];
        } else {
            FMResultSet *rs = [db executeQuery:@"PRAGMA user_version"];
            if ([rs next]) startingSchemaVersion = [rs intForColumnIndex:0];
            [rs close];
        }
        
        int newSchemaVersion = startingSchemaVersion;
        schemaBuilder(db, &newSchemaVersion);
        if (newSchemaVersion != startingSchemaVersion) {
            [db executeUpdate:[NSString stringWithFormat:@"PRAGMA user_version = %d", newSchemaVersion]];
        }
        
        // Read schema for field names and primary keys
        FMResultSet *tablesRS = [db executeQuery:
            @"SELECT DISTINCT tbl_name FROM (SELECT * FROM sqlite_master UNION ALL SELECT * FROM sqlite_temp_master) WHERE type != 'meta' AND name NOT LIKE 'sqlite_%'"
       ];
        while ([tablesRS next]) {
            NSString *tableName = [tablesRS stringForColumnIndex:0];
            Class tableModelClass = NSClassFromString(tableName);
            if (! tableModelClass || ! [tableModelClass isSubclassOfClass:self]) continue;
            
            NSString *primaryKeyName = nil;
            BOOL isMultiColumnPrimaryKey = NO;
            NSMutableDictionary *fields = [NSMutableDictionary dictionary];
            FMResultSet *columnsRS = [db executeQuery:[NSString stringWithFormat: @"PRAGMA table_info('%@')", tableName]];
            while ([columnsRS next]) {
                NSString *fieldName = [columnsRS stringForColumnIndex:1];
                
                objc_property_t property = class_getProperty(tableModelClass, fieldName.UTF8String);
                if (! property) {
                    NSLog(@"[FCModel] ignoring column %@.%@, no matching model property", tableName, fieldName);
                    continue;
                }
                
                NSArray *propertyAttributes = [[NSString stringWithCString:property_getAttributes(property) encoding:NSASCIIStringEncoding]componentsSeparatedByString:@","];
                if ([propertyAttributes containsObject:@"R"]) {
                    NSLog(@"[FCModel] ignoring column %@.%@, matching model property is readonly", tableName, fieldName);
                    continue;
                }
                
                Class propertyClass;
                NSString *propertyClassName, *typeString = propertyAttributes.firstObject;
                if (typeString &&
                    [typeString hasPrefix:@"T@\""] && [typeString hasSuffix:@"\""] && typeString.length > 4 &&
                    (propertyClassName = [typeString substringWithRange:NSMakeRange(3, typeString.length - 4)])
                ) {
                    propertyClass = NSClassFromString(propertyClassName);
                }
                
                int isPK = [columnsRS intForColumnIndex:5];
                if (isPK == 1) primaryKeyName = fieldName;
                else if (isPK > 1) isMultiColumnPrimaryKey = YES;

                NSString *fieldType = [columnsRS stringForColumnIndex:2];
                FCFieldInfo *info = [FCFieldInfo new];
                info.propertyClass = propertyClass;
                info.nullAllowed = ! [columnsRS boolForColumnIndex:3];
                
                // Type-parsing algorithm from SQLite's column-affinity rules: http://www.sqlite.org/datatype3.html
                // except the addition of BOOL as its own recognized type
                if ([fieldType rangeOfString:@"INT"].location != NSNotFound) {
                    info.type = FCFieldTypeInteger;
                    if ([fieldType rangeOfString:@"UNSIGNED"].location != NSNotFound) {
                        info.defaultValue = [NSNumber numberWithUnsignedLongLong:[columnsRS unsignedLongLongIntForColumnIndex:4]];
                    } else {
                        info.defaultValue = [NSNumber numberWithLongLong:[columnsRS longLongIntForColumnIndex:4]];
                    }
                } else if ([fieldType rangeOfString:@"BOOL"].location != NSNotFound) {
                    info.type = FCFieldTypeBool;
                    info.defaultValue = [NSNumber numberWithBool:[columnsRS boolForColumnIndex:4]];
                } else if (
                    [fieldType rangeOfString:@"TEXT"].location != NSNotFound ||
                    [fieldType rangeOfString:@"CHAR"].location != NSNotFound ||
                    [fieldType rangeOfString:@"CLOB"].location != NSNotFound
                ) {
                    info.type = FCFieldTypeText;
                    info.defaultValue = [[[columnsRS stringForColumnIndex:4]
                        stringByTrimmingCharactersInSet:[NSCharacterSet characterSetWithCharactersInString:@"'"]]
                        stringByReplacingOccurrencesOfString:@"''" withString:@"'"
                    ];
                } else if (
                    [fieldType rangeOfString:@"REAL"].location != NSNotFound ||
                    [fieldType rangeOfString:@"FLOA"].location != NSNotFound ||
                    [fieldType rangeOfString:@"DOUB"].location != NSNotFound
                ) {
                    info.type = FCFieldTypeDouble;
                    info.defaultValue = [NSNumber numberWithDouble:[columnsRS doubleForColumnIndex:4]];
                } else {
                    info.type = FCFieldTypeOther;
                    info.defaultValue = nil;
                }
                
                if (isPK) info.defaultValue = nil;
                else if ([[columnsRS stringForColumnIndex:4] isEqualToString:@"NULL"]) info.defaultValue = nil;

                [fields setObject:info forKey:fieldName];
            }
            
            if (! primaryKeyName || isMultiColumnPrimaryKey) {
                [[NSException exceptionWithName:NSInvalidArgumentException reason:[NSString stringWithFormat:@"FCModel tables must have a single-column primary key, not found in %@", tableName] userInfo:nil] raise];
            }
            
            id classKey = tableModelClass;
            [mutableFieldInfo setObject:fields forKey:classKey];
            [mutablePrimaryKeyFieldName setObject:primaryKeyName forKey:classKey];
            [columnsRS close];
        }
        [tablesRS close];
    
        g_fieldInfo = [mutableFieldInfo copy];
        g_primaryKeyFieldName = [mutablePrimaryKeyFieldName copy];
    }];
}

// Note: use of +closeDatabase is unsupported for apps - it's purely to enable unit testing
+ (void)closeDatabase
{
    [g_databaseQueue close];
    g_databaseQueue = nil;
    g_primaryKeyFieldName = nil;
    g_fieldInfo = nil;
    [g_instances removeAllObjects];
}

+ (FMDatabaseQueue *)databaseQueue { return g_databaseQueue; }

#pragma mark - Batch notification queuing

+ (dispatch_semaphore_t)notificationBatchLock
{
    static dispatch_once_t onceToken;
    static dispatch_semaphore_t lock;
    dispatch_once(&onceToken, ^{
        lock = dispatch_semaphore_create(1);
    });
    return lock;
}

+ (void)beginNotificationBatch
{
    dispatch_semaphore_t lock = [self notificationBatchLock];
    dispatch_semaphore_wait(lock, DISPATCH_TIME_FOREVER);
    if (! g_enqueuedBatchNotifications) {
        g_enqueuedBatchNotifications = [NSMutableDictionary dictionary];
    }
    dispatch_semaphore_signal(lock);
}

+ (void)endNotificationBatchAndNotify:(BOOL)sendQueuedNotifications
{
    if (! g_enqueuedBatchNotifications) return;

    dispatch_semaphore_t lock = [self notificationBatchLock];    
    dispatch_semaphore_wait(lock, DISPATCH_TIME_FOREVER);
    NSDictionary *notificationsToSend = sendQueuedNotifications ? [g_enqueuedBatchNotifications copy] : nil;
    g_enqueuedBatchNotifications = nil;
    dispatch_semaphore_signal(lock);
    
    if (sendQueuedNotifications) {
        [notificationsToSend enumerateKeysAndObjectsUsingBlock:^(Class class, NSDictionary *notificationsForClass, BOOL *stop) {
            [notificationsForClass enumerateKeysAndObjectsUsingBlock:^(NSString *name, NSSet *objects, BOOL *stop) {
                [NSNotificationCenter.defaultCenter postNotificationName:name object:class userInfo:@{
                    FCModelInstanceSetKey : objects
                }];
            }];
        }];
    }
}

- (void)postChangeNotification:(NSString *)name
{
    BOOL enqueued = NO;
    
    dispatch_semaphore_t lock = [self.class notificationBatchLock];
    dispatch_semaphore_wait(lock, DISPATCH_TIME_FOREVER);
    if (g_enqueuedBatchNotifications) {
        id class = self.class;
        NSMutableDictionary *notificationsForClass = g_enqueuedBatchNotifications[class];
        if (! notificationsForClass) {
            notificationsForClass = [NSMutableDictionary dictionary];
            g_enqueuedBatchNotifications[class] = notificationsForClass;
        }
        
        NSMutableSet *instancesForNotification = notificationsForClass[name];
        if (instancesForNotification) {
            [instancesForNotification addObject:self];
        } else {
            instancesForNotification = [NSMutableSet setWithObject:self];
            notificationsForClass[name] = instancesForNotification;
        }
        
        enqueued = YES;
    }
    dispatch_semaphore_signal(lock);
    
    if (! enqueued) {
        [NSNotificationCenter.defaultCenter postNotificationName:name object:self.class userInfo:@{
            FCModelInstanceSetKey : [NSSet setWithObject:self]
        }];
    }
}

@end<|MERGE_RESOLUTION|>--- conflicted
+++ resolved
@@ -266,15 +266,9 @@
     if (propertyClass && databaseValue) {
         if (propertyClass == NSURL.class) {
             return [NSURL URLWithString:databaseValue];
-<<<<<<< HEAD
         } else if (propertyClass == NSDate.class) {
-            return [NSDate dateWithTimeIntervalSince1970:[databaseValue integerValue]];
+            return [NSDate dateWithTimeIntervalSince1970:[databaseValue longLongValue]];
         } else if (propertyClass == NSDictionary.class) {
-=======
-        } else if (databaseValue && strncmp(attrs, "NSDate", 6) == 0) {
-            return [NSDate dateWithTimeIntervalSince1970:[databaseValue longLongValue]];
-        } else if (databaseValue && strncmp(attrs, "NSDictionary", 12) == 0) {
->>>>>>> 22ba6334
             NSDictionary *dict = [NSPropertyListSerialization propertyListWithData:databaseValue options:kCFPropertyListImmutable format:NULL error:NULL];
             return dict && [dict isKindOfClass:NSDictionary.class] ? dict : @{};
         } else if (propertyClass == NSArray.class) {
